--- conflicted
+++ resolved
@@ -589,11 +589,7 @@
     }
 }
 
-<<<<<<< HEAD
-#[derive(Debug, Clone)]
-=======
 #[derive(Clone, Debug, Serialize, Deserialize)]
->>>>>>> 4a9c575c
 pub struct LedgerSubset {
     pub data: Vec<HashMap<Address, LedgerData>>,
 }
