// Copyright (c) 2021 MASSA LABS <info@massa.net>.

use super::config::ApiConfig;
use crate::ApiError;
use communication::NodeId;
use communication::{
    network::{NetworkConfig, PeerInfo},
    protocol::ProtocolConfig,
};
use consensus::ExportBlockStatus;
use consensus::Status;
use consensus::{
    get_block_slot_timestamp, get_latest_block_slot_at_timestamp, AddressState, BlockGraphExport,
    ConsensusConfig, ConsensusError, DiscardReason,
};
<<<<<<< HEAD
use consensus::{time_range_to_slot_range, ConsensusStats};
use crypto::signature::PrivateKey;
=======
use crypto::signature::{PrivateKey, PublicKey, Signature};
>>>>>>> 20f71701
use logging::massa_trace;
use models::Address;
use models::ModelsError;
use models::Operation;
use models::OperationId;
use models::OperationSearchResult;
use models::{BlockHeader, BlockId, Slot};
use pool::PoolConfig;
use serde::{Deserialize, Serialize};
use serde_json::json;
use std::{
    cmp::min,
    collections::{HashMap, HashSet},
    net::IpAddr,
};
use storage::StorageAccess;
use time::UTime;
use tokio::sync::{mpsc, oneshot};
use warp::{filters::BoxedFilter, Filter, Rejection, Reply};

/// Events that are transmitted outside the API
#[derive(Debug)]
pub enum ApiEvent {
    /// API received stop signal and wants to forward it
    AskStop,
    GetBlockGraphStatus(oneshot::Sender<BlockGraphExport>),
    GetBlockStatus {
        block_id: BlockId,
        response_tx: oneshot::Sender<Option<ExportBlockStatus>>,
    },
    GetPeers(oneshot::Sender<(HashMap<IpAddr, PeerInfo>, NodeId)>),
    GetSelectionDraw {
        start: Slot,
        end: Slot,
        response_tx: oneshot::Sender<Result<Vec<(Slot, Address)>, ConsensusError>>,
    },
    AddOperations(HashMap<OperationId, Operation>),
    GetAddressesInfo {
        addresses: HashSet<Address>,
        response_tx: oneshot::Sender<Result<HashMap<Address, AddressState>, ConsensusError>>,
    },
    GetRecentOperations {
        address: Address,
        response_tx: oneshot::Sender<HashMap<OperationId, OperationSearchResult>>,
    },
    GetOperations {
        operation_ids: HashSet<OperationId>,
        /// if op was found: (operation, if it is in pool, map (blocks containing op and if they are final))
        response_tx: oneshot::Sender<HashMap<OperationId, OperationSearchResult>>,
    },
    GetStats(oneshot::Sender<ConsensusStats>),
    GetActiveStakers(oneshot::Sender<Option<HashMap<Address, u64>>>),
    RegisterStakingPrivateKeys(Vec<PrivateKey>),
    RemoveStakingAddresses(HashSet<Address>),
    GetStakingAddresses(oneshot::Sender<HashSet<Address>>),
    NodeSignMessage {
        message: Vec<u8>,
        response_tx: oneshot::Sender<(PublicKey, Signature)>,
    },
}

pub enum ApiManagementCommand {}

#[derive(Debug, Deserialize, Clone, Copy)]
struct TimeInterval {
    start: Option<UTime>,
    end: Option<UTime>,
}

#[derive(Debug, Deserialize, Serialize, Clone)]
pub struct OperationIds {
    pub operation_ids: HashSet<OperationId>,
}

#[derive(Debug, Deserialize, Serialize, Clone)]
pub struct PrivateKeys {
    pub keys: Vec<PrivateKey>,
}

#[derive(Debug, Deserialize, Serialize, Clone)]
pub struct Addresses {
    pub addrs: HashSet<Address>,
}
/// This function sets up all the routes that can be used
/// and combines them into one filter
///
pub fn get_filter(
    api_config: ApiConfig,
    consensus_config: ConsensusConfig,
    _protocol_config: ProtocolConfig,
    network_config: NetworkConfig,
    pool_config: PoolConfig,
    event_tx: mpsc::Sender<ApiEvent>,
    opt_storage_command_sender: Option<StorageAccess>,
    clock_compensation: i64,
) -> BoxedFilter<(impl Reply,)> {
    massa_trace!("api.filters.get_filter", {});
    let evt_tx = event_tx.clone();
    let storage = opt_storage_command_sender.clone();
    let block = warp::get()
        .and(warp::path("api"))
        .and(warp::path("v1"))
        .and(warp::path("block"))
        .and(warp::path::param::<BlockId>()) //block id
        .and(warp::path::end())
        .and_then(move |hash| wrap_api_call(get_block(evt_tx.clone(), hash, storage.clone())));

    let evt_tx = event_tx.clone();
    let operations = warp::get()
        .and(warp::path("api"))
        .and(warp::path("v1"))
        .and(warp::path("get_operations"))
        .and(warp::path::end())
        .and(serde_qs::warp::query(serde_qs::Config::default()))
        .and_then(move |OperationIds { operation_ids }| {
            wrap_api_call(get_operations(evt_tx.clone(), operation_ids))
        });

    let evt_tx = event_tx.clone();
    let consensus_cfg = consensus_config.clone();

    let storage = opt_storage_command_sender.clone();
    let blockinterval = warp::get()
        .and(warp::path("api"))
        .and(warp::path("v1"))
        .and(warp::path("blockinterval"))
        .and(warp::path::end())
        .and(warp::query::<TimeInterval>()) //start, end
        .and_then(move |TimeInterval { start, end }| {
            wrap_api_call(get_block_interval(
                evt_tx.clone(),
                consensus_cfg.clone(),
                start,
                end,
                storage.clone(),
            ))
        });

    let evt_tx = event_tx.clone();
    let current_parents = warp::get()
        .and(warp::path("api"))
        .and(warp::path("v1"))
        .and(warp::path("current_parents"))
        .and(warp::path::end())
        .and_then(move || wrap_api_call(get_current_parents(evt_tx.clone())));

    let evt_tx = event_tx.clone();
    let last_final = warp::get()
        .and(warp::path("api"))
        .and(warp::path("v1"))
        .and(warp::path("last_final"))
        .and(warp::path::end())
        .and_then(move || wrap_api_call(get_last_final(evt_tx.clone())));

    let evt_tx = event_tx.clone();
    let consensus_cfg = consensus_config.clone();
    let storage = opt_storage_command_sender;
    let graph_interval = warp::get()
        .and(warp::path("api"))
        .and(warp::path("v1"))
        .and(warp::path("graph_interval"))
        .and(warp::path::end())
        .and(warp::query::<TimeInterval>()) //start, end //end
        .and_then(move |TimeInterval { start, end }| {
            wrap_api_call(get_graph_interval(
                evt_tx.clone(),
                consensus_cfg.clone(),
                start,
                end,
                storage.clone(),
            ))
        });

    let evt_tx = event_tx.clone();
    let cliques = warp::get()
        .and(warp::path("api"))
        .and(warp::path("v1"))
        .and(warp::path("cliques"))
        .and(warp::path::end())
        .and_then(move || wrap_api_call(get_cliques(evt_tx.clone())));

    let evt_tx = event_tx.clone();
    let peers = warp::get()
        .and(warp::path("api"))
        .and(warp::path("v1"))
        .and(warp::path("peers"))
        .and(warp::path::end())
        .and_then(move || wrap_api_call(get_peers(evt_tx.clone())));

    let network_cfg = network_config.clone();
    let our_ip = warp::get()
        .and(warp::path("api"))
        .and(warp::path("v1"))
        .and(warp::path("our_ip"))
        .and_then(move || wrap_api_call(get_our_ip(network_cfg.clone())));

    let evt_tx = event_tx.clone();
    let network_cfg = network_config.clone();
    let network_info = warp::get()
        .and(warp::path("api"))
        .and(warp::path("v1"))
        .and(warp::path("network_info"))
        .and(warp::path::end())
        .and_then(move || wrap_api_call(get_network_info(network_cfg.clone(), evt_tx.clone())));

    let node_config = warp::get()
        .and(warp::path("api"))
        .and(warp::path("v1"))
        .and(warp::path("node_config"))
        .and(warp::path::end())
        .and_then(get_node_config);

    let pool_cfg = pool_config;
    let pool_config = warp::get()
        .and(warp::path("api"))
        .and(warp::path("v1"))
        .and(warp::path("pool_config"))
        .and(warp::path::end())
        .and_then(move || get_pool_config(pool_cfg.clone()));

    let consensus_cfg = consensus_config.clone();
    let get_consensus_cfg = warp::get()
        .and(warp::path("api"))
        .and(warp::path("v1"))
        .and(warp::path("consensus_config"))
        .and(warp::path::end())
        .and_then(move || get_consensus_config(consensus_cfg.clone()));

    let evt_tx = event_tx.clone();
    let network_cfg = network_config;
    let consensus_cfg = consensus_config.clone();
    let state = warp::get()
        .and(warp::path("api"))
        .and(warp::path("v1"))
        .and(warp::path("state"))
        .and(warp::path::end())
        .and_then(move || {
            wrap_api_call(get_state(
                evt_tx.clone(),
                consensus_cfg.clone(),
                network_cfg.clone(),
                clock_compensation,
            ))
        });

    let evt_tx = event_tx.clone();
    let api_cfg = api_config.clone();
    let last_stale = warp::get()
        .and(warp::path("api"))
        .and(warp::path("v1"))
        .and(warp::path("last_stale"))
        .and(warp::path::end())
        .and_then(move || wrap_api_call(get_last_stale(evt_tx.clone(), api_cfg.clone())));

    let evt_tx = event_tx.clone();
    let api_cfg = api_config.clone();
    let last_invalid = warp::get()
        .and(warp::path("api"))
        .and(warp::path("v1"))
        .and(warp::path("last_invalid"))
        .and(warp::path::end())
        .and_then(move || wrap_api_call(get_last_invalid(evt_tx.clone(), api_cfg.clone())));

    let evt_tx = event_tx.clone();
    let api_cfg = api_config.clone();
    let consensus_cfg = consensus_config.clone();
    let staker_info = warp::get()
        .and(warp::path("api"))
        .and(warp::path("v1"))
        .and(warp::path("staker_info"))
        .and(warp::path::param::<Address>())
        .and(warp::path::end())
        .and_then(move |creator| {
            wrap_api_call(get_staker_info(
                evt_tx.clone(),
                api_cfg.clone(),
                consensus_cfg.clone(),
                creator,
                clock_compensation,
            ))
        });

    let evt_tx = event_tx.clone();
    let api_cfg = api_config;
    let consensus_cfg = consensus_config;
    let next_draws = warp::get()
        .and(warp::path("api"))
        .and(warp::path("v1"))
        .and(warp::path("next_draws"))
        .and(warp::path::end())
        .and(serde_qs::warp::query(serde_qs::Config::default()))
        .and_then(move |Addresses { addrs }| {
            wrap_api_call(get_next_draws(
                evt_tx.clone(),
                api_cfg.clone(),
                consensus_cfg.clone(),
                addrs,
                clock_compensation,
            ))
        });

    let evt_tx = event_tx.clone();
    let operations_involving_address = warp::get()
        .and(warp::path("api"))
        .and(warp::path("v1"))
        .and(warp::path("operations_involving_address"))
        .and(warp::path::param::<Address>())
        .and(warp::path::end())
        .and_then(move |address| {
            wrap_api_call(get_operations_involving_address(evt_tx.clone(), address))
        });

    let evt_tx = event_tx.clone();
    let addresses_info = warp::get()
        .and(warp::path("api"))
        .and(warp::path("v1"))
        .and(warp::path("addresses_info"))
        .and(warp::path::end())
        .and(serde_qs::warp::query(serde_qs::Config::default()))
        .and_then(move |Addresses { addrs }| {
            wrap_api_call(get_addresses_info(addrs, evt_tx.clone()))
        });

    let evt_tx = event_tx.clone();
    let stop_node = warp::post()
        .and(warp::path("api"))
        .and(warp::path("v1"))
        .and(warp::path("stop_node"))
        .and(warp::path::end())
        .and_then(move || stop_node(evt_tx.clone()));

    let evt_tx = event_tx.clone();
    let register_staking_private_keys = warp::post()
        .and(warp::path("api"))
        .and(warp::path("v1"))
        .and(warp::path("register_staking_keys"))
        .and(warp::path::end())
        .and(serde_qs::warp::query(serde_qs::Config::default()))
        .and_then(move |PrivateKeys { keys }| register_staking_private_keys(evt_tx.clone(), keys));

    let evt_tx = event_tx.clone();
    let remove_staking_addresses = warp::delete()
        .and(warp::path("api"))
        .and(warp::path("v1"))
        .and(warp::path("remove_staking_addresses"))
        .and(warp::path::end())
        .and(serde_qs::warp::query(serde_qs::Config::default()))
        .and_then(move |Addresses { addrs }| remove_staking_addresses(evt_tx.clone(), addrs));

    let evt_tx = event_tx.clone();
    let send_operations = warp::post()
        .and(warp::path("api"))
        .and(warp::path("v1"))
        .and(warp::path("send_operations"))
        .and(warp::path::end())
        .and(warp::body::json())
        .and_then(move |operations| send_operations(operations, evt_tx.clone()));

    let evt_tx = event_tx.clone();
    let get_stats = warp::get()
        .and(warp::path("api"))
        .and(warp::path("v1"))
        .and(warp::path("get_stats"))
        .and(warp::path::end())
        .and_then(move || get_stats(evt_tx.clone()));

    let evt_tx = event_tx.clone();
    let get_active_stakers = warp::get()
        .and(warp::path("api"))
        .and(warp::path("v1"))
        .and(warp::path("active_stakers"))
        .and(warp::path::end())
        .and_then(move || get_active_stakers(evt_tx.clone()));

    let evt_tx = event_tx.clone();
    let staking_addresses = warp::get()
        .and(warp::path("api"))
        .and(warp::path("v1"))
        .and(warp::path("staking_addresses"))
        .and(warp::path::end())
        .and_then(move || get_staking_addresses(evt_tx.clone()));

    let evt_tx = event_tx;
    let node_sign_message = warp::post()
        .and(warp::path("api"))
        .and(warp::path("v1"))
        .and(warp::path("node_sign_message"))
        .and(warp::path::end())
        .and(warp::body::bytes())
        .and_then(move |msg: warp::hyper::body::Bytes| node_sign_msg(msg.to_vec(), evt_tx.clone()));

    block
        .or(blockinterval)
        .or(current_parents)
        .or(last_final)
        .or(graph_interval)
        .or(cliques)
        .or(peers)
        .or(our_ip)
        .or(network_info)
        .or(state)
        .or(last_stale)
        .or(last_invalid)
        .or(staker_info)
        .or(addresses_info)
        .or(stop_node)
        .or(send_operations)
        .or(node_config)
        .or(pool_config)
        .or(get_consensus_cfg)
        .or(operations_involving_address)
        .or(operations)
        .or(next_draws)
        .or(get_stats)
        .or(get_active_stakers)
        .or(staking_addresses)
        .or(register_staking_private_keys)
        .or(remove_staking_addresses)
        .or(node_sign_message)
        .boxed()
}

async fn wrap_api_call<F, T>(fut: F) -> Result<impl Reply, Rejection>
where
    F: std::future::Future<Output = Result<T, ApiError>>,
    T: Serialize,
{
    Ok(match fut.await {
        Ok(output) => {
            warp::reply::with_status(warp::reply::json(&output), warp::http::StatusCode::OK)
                .into_response()
        }
        Err(ApiError::NotFound) => warp::reply::with_status(
            warp::reply::json(&json!({
                "code": warp::http::StatusCode::NOT_FOUND.as_u16(),
                "message": "not found"
            })),
            warp::http::StatusCode::NOT_FOUND,
        )
        .into_response(),
        Err(e) => warp::reply::with_status(
            warp::reply::json(&json!({
                "code": warp::http::StatusCode::INTERNAL_SERVER_ERROR.as_u16(),
                "message": e.to_string()
            })),
            warp::http::StatusCode::INTERNAL_SERVER_ERROR,
        )
        .into_response(),
    })
}

async fn get_pool_config(config: PoolConfig) -> Result<impl warp::Reply, warp::Rejection> {
    massa_trace!("api.filters.get_pool_config", {});
    Ok(warp::reply::json(&json!({
        "max_pool_size_per_thread": config.max_pool_size_per_thread,
        "max_operation_future_validity_start_periods": config.max_operation_future_validity_start_periods,
    })))
}

/// Returns our ip address
///
/// Note: as our ip address is in the config,
/// this function is more about getting every bit of
/// information we want exactly in the same way
async fn get_node_config() -> Result<impl warp::Reply, warp::Rejection> {
    massa_trace!("api.filters.get_node_config", {});
    let context = models::with_serialization_context(|context| context.clone());
    Ok(warp::reply::json(&context))
}

async fn get_consensus_config(
    consensus_cfg: ConsensusConfig,
) -> Result<impl warp::Reply, warp::Rejection> {
    massa_trace!("api.filters.get_consensus_config", {});
    Ok(warp::reply::json(&json!({
        "t0": consensus_cfg.t0,
        "thread_count": consensus_cfg.thread_count,
        "genesis_timestamp": consensus_cfg.genesis_timestamp,
        "delta_f0": consensus_cfg.delta_f0,
        "max_block_size": consensus_cfg.max_block_size,
        "operation_validity_periods": consensus_cfg.operation_validity_periods,
        "periods_per_cycle": consensus_cfg.periods_per_cycle,
    })))
}

/// This function sends AskStop outside the Api and
/// return the result as a warp reply.
///
/// # Argument
/// * event_tx : Sender used to send the event out
async fn stop_node(evt_tx: mpsc::Sender<ApiEvent>) -> Result<impl Reply, Rejection> {
    massa_trace!("api.filters.stop_node", {});
    match evt_tx.send(ApiEvent::AskStop).await {
        Ok(_) => Ok(warp::reply().into_response()),
        Err(err) => Ok(warp::reply::with_status(
            warp::reply::json(&json!({
                "message": format!("error stopping node : {:?}", err)
            })),
            warp::http::StatusCode::INTERNAL_SERVER_ERROR,
        )
        .into_response()),
    }
}

async fn register_staking_private_keys(
    evt_tx: mpsc::Sender<ApiEvent>,
    keys: Vec<PrivateKey>,
) -> Result<impl Reply, Rejection> {
    massa_trace!("api.filters.register_staking_private_keys", {});

    match evt_tx
        .send(ApiEvent::RegisterStakingPrivateKeys(keys))
        .await
    {
        Ok(_) => Ok(warp::reply().into_response()),
        Err(err) => Ok(warp::reply::with_status(
            warp::reply::json(&json!({
                "message": format!("error registering _staking_private_keys : {:?}", err)
            })),
            warp::http::StatusCode::INTERNAL_SERVER_ERROR,
        )
        .into_response()),
    }
}

async fn remove_staking_addresses(
    evt_tx: mpsc::Sender<ApiEvent>,
    addrs: HashSet<Address>,
) -> Result<impl Reply, Rejection> {
    massa_trace!("api.filters.remove_staking_addresses", {});
    match evt_tx.send(ApiEvent::RemoveStakingAddresses(addrs)).await {
        Ok(_) => Ok(warp::reply().into_response()),
        Err(err) => Ok(warp::reply::with_status(
            warp::reply::json(&json!({
                "message": format!("error removing _staking_addresses : {:?}", err)
            })),
            warp::http::StatusCode::INTERNAL_SERVER_ERROR,
        )
        .into_response()),
    }
}
/// This function sends the new transaction outside the Api and
/// return the result as a warp reply.
///
/// The transaction is verified before been propagated.
/// # Argument
/// * event_tx : Sender used to send the event out
async fn send_operations(
    operations: Vec<Operation>,
    evt_tx: mpsc::Sender<ApiEvent>,
) -> Result<impl Reply, Rejection> {
    massa_trace!("api.filters.send_operations ", { "operations": operations });
    let to_send: Result<HashMap<OperationId, Operation>, ModelsError> = operations
        .into_iter()
        .map(|op| Ok((op.verify_integrity()?, op)))
        .collect();
    let to_send = match to_send {
        Err(err) => {
            return Ok(warp::reply::with_status(
                warp::reply::json(&json!({
                    "message": format!("error during operation verification : {:?}", err)
                })),
                warp::http::StatusCode::INTERNAL_SERVER_ERROR,
            )
            .into_response())
        }
        Ok(to_send) => to_send,
    };

    let opid_list = to_send
        .iter()
        .map(|(opid, _)| *opid)
        .collect::<Vec<OperationId>>();

    match evt_tx.send(ApiEvent::AddOperations(to_send)).await {
        Ok(_) => Ok(warp::reply::json(&opid_list).into_response()),
        Err(err) => Ok(warp::reply::with_status(
            warp::reply::json(&json!({
                "message": format!("error during sending operation : {:?}", err)
            })),
            warp::http::StatusCode::INTERNAL_SERVER_ERROR,
        )
        .into_response()),
    }
}

/// Returns block with given hash as a reply
///
async fn get_block(
    event_tx: mpsc::Sender<ApiEvent>,
    block_id: BlockId,
    opt_storage_command_sender: Option<StorageAccess>,
) -> Result<Option<ExportBlockStatus>, ApiError> {
    massa_trace!("api.filters.get_block", { "block_id": block_id });
    if let Some(block) = retrieve_block(block_id, &event_tx).await? {
        Ok(Some(block))
    } else {
        if let Some(cmd_tx) = opt_storage_command_sender {
            match cmd_tx.get_block(block_id).await {
                Ok(Some(block)) => Ok(Some(ExportBlockStatus::Stored(block))),
                Ok(None) => Err(ApiError::NotFound),
                Err(e) => Err(e.into()),
            }
        } else {
            Err(ApiError::NotFound)
        }
    }
}

async fn get_operations(
    event_tx: mpsc::Sender<ApiEvent>,
    operation_ids: HashSet<OperationId>,
) -> Result<Vec<(OperationId, OperationSearchResult)>, ApiError> {
    massa_trace!("api.filters.get_operations", {
        "operation_ids": operation_ids
    });
    retrieve_operations(operation_ids, &event_tx)
        .await
        .map(|map| map.into_iter().collect())
}

async fn do_node_sign_msg(
    message: Vec<u8>,
    event_tx: &mpsc::Sender<ApiEvent>,
) -> Result<(PublicKey, Signature), ApiError> {
    let (response_tx, response_rx) = oneshot::channel();
    event_tx
        .send(ApiEvent::NodeSignMessage {
            message,
            response_tx,
        })
        .await
        .map_err(|e| {
            ApiError::SendChannelError(format!(
                "Could not send api event node sign message : {0}",
                e
            ))
        })?;
    response_rx.await.map_err(|e| {
        ApiError::ReceiveChannelError(format!(
            "Could not retrieve node message signature : {0}",
            e
        ))
    })
}

async fn node_sign_msg(
    msg: Vec<u8>,
    event_tx: mpsc::Sender<ApiEvent>,
) -> Result<impl Reply, Rejection> {
    massa_trace!("api.filters.node_sign_msg", { "msg": msg });
    match do_node_sign_msg(msg, &event_tx).await {
        Err(err) => Ok(warp::reply::with_status(
            warp::reply::json(&json!({
                "message": format!("error while making node sign message: {:?}", err)
            })),
            warp::http::StatusCode::INTERNAL_SERVER_ERROR,
        )
        .into_response()),
        Ok((public_key, signature)) => Ok(warp::reply::json(&json!({
            "public_key": public_key,
            "signature": signature
        }))
        .into_response()),
    }
}

/// Returns our ip address
///
/// Note: as our ip address is in the config,
/// this function is more about getting every bit of
/// information we want exactly in the same way
async fn get_our_ip(network_cfg: NetworkConfig) -> Result<Option<IpAddr>, ApiError> {
    massa_trace!("api.filters.get_our_ip", {});
    Ok(network_cfg.routable_ip)
}

async fn retrieve_graph_export(
    event_tx: &mpsc::Sender<ApiEvent>,
) -> Result<BlockGraphExport, ApiError> {
    massa_trace!("api.filters.retrieve_graph_export", {});
    let (response_tx, response_rx) = oneshot::channel();
    event_tx
        .send(ApiEvent::GetBlockGraphStatus(response_tx))
        .await
        .map_err(|e| {
            ApiError::SendChannelError(format!("could not send api event get block graph : {0}", e))
        })?;
    response_rx.await.map_err(|e| {
        ApiError::ReceiveChannelError(format!("could not retrieve block graph: {0}", e))
    })
}

async fn retrieve_block(
    block_id: BlockId,
    event_tx: &mpsc::Sender<ApiEvent>,
) -> Result<Option<ExportBlockStatus>, ApiError> {
    massa_trace!("api.filters.retrieve_block", { "block_id": block_id });
    let (response_tx, response_rx) = oneshot::channel();
    event_tx
        .send(ApiEvent::GetBlockStatus {
            block_id,
            response_tx,
        })
        .await
        .map_err(|e| {
            ApiError::SendChannelError(format!("Could not send api event get block : {0}", e))
        })?;
    response_rx
        .await
        .map_err(|e| ApiError::ReceiveChannelError(format!("Could not retrieve block : {0}", e)))
}

async fn retrieve_operations(
    operation_ids: HashSet<OperationId>,
    event_tx: &mpsc::Sender<ApiEvent>,
) -> Result<HashMap<OperationId, OperationSearchResult>, ApiError> {
    massa_trace!("api.filters.retrieve_operations", {
        "operation_ids": operation_ids
    });
    let (response_tx, response_rx) = oneshot::channel();
    event_tx
        .send(ApiEvent::GetOperations {
            operation_ids,
            response_tx,
        })
        .await
        .map_err(|e| {
            ApiError::SendChannelError(format!("Could not send api event get operation : {0}", e))
        })?;
    response_rx.await.map_err(|e| {
        ApiError::ReceiveChannelError(format!("Could not retrieve operation : {0}", e))
    })
}

async fn retrieve_peers_and_nodeid(
    event_tx: &mpsc::Sender<ApiEvent>,
) -> Result<(HashMap<IpAddr, PeerInfo>, NodeId), ApiError> {
    massa_trace!("api.filters.retrieve_peers", {});
    let (response_tx, response_rx) = oneshot::channel();
    event_tx
        .send(ApiEvent::GetPeers(response_tx))
        .await
        .map_err(|e| {
            ApiError::SendChannelError(format!("Could not send api event get peers : {0}", e))
        })?;
    response_rx.await.map_err(|e| {
        ApiError::ReceiveChannelError(format!("Could not retrieve block peers: {0}", e))
    })
}

async fn retrieve_selection_draw(
    start: Slot,
    end: Slot,
    event_tx: &mpsc::Sender<ApiEvent>,
) -> Result<Vec<(Slot, Address)>, ApiError> {
    massa_trace!("api.filters.retrieve_selection_draw", {});
    let (response_tx, response_rx) = oneshot::channel();
    event_tx
        .send(ApiEvent::GetSelectionDraw {
            start,
            end,
            response_tx,
        })
        .await
        .map_err(|e| {
            ApiError::SendChannelError(format!(
                "Could not send api event get selection draw: {0}",
                e
            ))
        })?;
    response_rx
        .await
        .map_err(|e| {
            ApiError::ReceiveChannelError(format!("Could not retrieve selection draws: {0}", e))
        })?
        .map_err(|e| {
            ApiError::ReceiveChannelError(format!("Could not retrieve selection draws: {0}", e))
        })
}

/// Returns best parents wrapped in a reply.
/// The Slot represents the parent's slot.
///
async fn get_current_parents(
    event_tx: mpsc::Sender<ApiEvent>,
) -> Result<Vec<(BlockId, Slot)>, ApiError> {
    massa_trace!("api.filters.get_current_parents", {});
    let graph = retrieve_graph_export(&event_tx).await?;

    let parents = graph.best_parents;
    let mut best = Vec::new();
    for hash in parents {
        match graph.active_blocks.get_key_value(&hash) {
            Some((_, block)) => best.push((hash, block.block.content.slot)),
            None => {
                return Err(ApiError::InconsistencyError(
                    "inconsistency error between best_parents and active_blocks".to_string(),
                ))
            }
        }
    }

    Ok(best)
}

/// Returns last final blocks wrapped in a reply.
///
async fn get_last_final(
    event_tx: mpsc::Sender<ApiEvent>,
) -> Result<Vec<(BlockId, Slot)>, ApiError> {
    massa_trace!("api.filters.get_last_final", {});
    let graph = retrieve_graph_export(&event_tx).await?;

    let finals = graph
        .latest_final_blocks_periods
        .iter()
        .enumerate()
        .map(|(i, (hash, period))| (*hash, Slot::new(*period, i as u8)))
        .collect();
    Ok(finals)
}

async fn get_block_from_graph(
    event_tx: mpsc::Sender<ApiEvent>,
    consensus_cfg: &ConsensusConfig,
    start_opt: Option<UTime>,
    end_opt: Option<UTime>,
) -> Result<Vec<(BlockId, Slot)>, ApiError> {
    massa_trace!("api.filters.get_block_from_graph", {});
    let graph = retrieve_graph_export(&event_tx).await?;

    let start = start_opt.unwrap_or_else(|| UTime::from(0));
    let end = end_opt.unwrap_or_else(|| UTime::from(u64::MAX));

    graph
        .active_blocks
        .into_iter()
        .filter_map(|(hash, exported_block)| {
            get_block_slot_timestamp(
                consensus_cfg.thread_count,
                consensus_cfg.t0,
                consensus_cfg.genesis_timestamp,
                exported_block.block.content.slot,
            )
            .map_err(|e| ApiError::from(e))
            .map(|time| {
                if start <= time && time < end {
                    Some((hash, exported_block.block.content.slot))
                } else {
                    None
                }
            })
            .transpose()
        })
        .collect::<Result<Vec<(BlockId, Slot)>, ApiError>>()
}

async fn get_block_interval(
    event_tx: mpsc::Sender<ApiEvent>,
    consensus_cfg: ConsensusConfig,
    start_opt: Option<UTime>,
    end_opt: Option<UTime>,
    opt_storage_command_sender: Option<StorageAccess>,
) -> Result<Vec<(BlockId, Slot)>, ApiError> {
    massa_trace!("api.filters.get_block_interval", {});
    if start_opt
        .and_then(|s| end_opt.and_then(|e| if s >= e { Some(()) } else { None }))
        .is_some()
    {
        return Ok(vec![]);
    }

    //filter block from graph_export
    let mut res = get_block_from_graph(event_tx, &consensus_cfg, start_opt, end_opt).await?;

    if let Some(ref storage) = opt_storage_command_sender {
        let (start_slot, end_slot) = time_range_to_slot_range(
            consensus_cfg.thread_count,
            consensus_cfg.t0,
            consensus_cfg.genesis_timestamp,
            start_opt,
            end_opt,
        )?;

        storage
            .get_slot_range(start_slot, end_slot)
            .await
            .map(|blocks| {
                res.append(
                    &mut blocks
                        .into_iter()
                        .map(|(hash, block)| (hash, block.header.content.slot))
                        .collect(),
                )
            })?;
    }

    Ok(res)
}

/// Returns all block info needed to reconstruct the graph found in the time interval.
/// The result is a vec of (hash, period, thread, status, parents hash) wrapped in a reply.
///
/// Note:
/// * both start time is included and end time is excluded
/// * status is in ["active", "final", "stale"]
async fn get_graph_interval(
    event_tx: mpsc::Sender<ApiEvent>,
    consensus_cfg: ConsensusConfig,
    start_opt: Option<UTime>,
    end_opt: Option<UTime>,
    opt_storage_command_sender: Option<StorageAccess>,
) -> Result<Vec<(BlockId, Slot, Status, Vec<BlockId>)>, ApiError> {
    massa_trace!("api.filters.get_graph_interval_process", {});
    //filter block from graph_export
    let graph = retrieve_graph_export(&event_tx).await?;
    let start = start_opt.unwrap_or_else(|| UTime::from(0));
    let end = end_opt.unwrap_or_else(|| UTime::from(u64::MAX));
    let mut res = Vec::new();
    for (hash, exported_block) in graph.active_blocks.into_iter() {
        let header = exported_block.block;
        let status = exported_block.status;
        let time = get_block_slot_timestamp(
            consensus_cfg.thread_count,
            consensus_cfg.t0,
            consensus_cfg.genesis_timestamp,
            header.content.slot,
        )?;

        if start <= time && time < end {
            res.push((hash, header.content.slot, status, header.content.parents))
        }
    }

    if let Some(storage) = opt_storage_command_sender {
        let (start_slot, end_slot) = time_range_to_slot_range(
            consensus_cfg.thread_count,
            consensus_cfg.t0,
            consensus_cfg.genesis_timestamp,
            start_opt,
            end_opt,
        )?;

        let blocks = storage.get_slot_range(start_slot, end_slot).await?;
        for (hash, block) in blocks {
            res.push((
                hash,
                block.header.content.slot,
                Status::Final,
                block.header.content.parents.clone(),
            ));
        }
    }
    Ok(res)
}

/// Returns number of cliques and current cliques as Vec<HashSet<(hash, (period, thread))>>
/// The result is a tuple (number_of_cliques, current_cliques) wrapped in a reply.
///
async fn get_cliques(
    event_tx: mpsc::Sender<ApiEvent>,
) -> Result<(usize, Vec<HashSet<(BlockId, Slot)>>), ApiError> {
    massa_trace!("api.filters.get_cliques", {});
    let graph = retrieve_graph_export(&event_tx).await?;

    let mut hashes = HashSet::new();
    for clique in graph.max_cliques.iter() {
        hashes.extend(clique)
    }

    let mut hashes_map = HashMap::new();
    for hash in hashes.iter() {
        if let Some((_, block)) = graph.active_blocks.get_key_value(hash) {
            hashes_map.insert(hash, block.block.content.slot);
        } else {
            return Err(ApiError::InconsistencyError(
                "inconstancy error between cliques and active_blocks".to_string(),
            ));
        }
    }

    let mut res = Vec::new();
    for clique in graph.max_cliques.iter() {
        let mut set = HashSet::new();
        for hash in clique.iter() {
            match hashes_map.get_key_value(hash) {
                Some((k, v)) => {
                    set.insert((**k, *v));
                }
                None => {
                    return Err(ApiError::InconsistencyError(
                        "inconstancy error between cliques and active_blocks".to_string(),
                    ));
                }
            }
        }
        res.push(set)
    }

    Ok((graph.max_cliques.len(), res))
}

#[derive(Clone, Serialize)]
struct NetworkInfo {
    our_ip: Option<IpAddr>,
    peers: HashMap<IpAddr, PeerInfo>,
}

/// Returns network information:
/// * own IP address
/// * connected peers :
///      - ip address
///      - peer info (see PeerInfo struct in communication::network::PeerInfoDatabase)
///
async fn get_network_info(
    network_cfg: NetworkConfig,
    event_tx: mpsc::Sender<ApiEvent>,
) -> Result<NetworkInfo, ApiError> {
    massa_trace!("api.filters.get_network_info", {});
<<<<<<< HEAD
    let peers = retrieve_peers(&event_tx).await?;
    let our_ip = network_cfg.routable_ip;
    Ok(NetworkInfo { our_ip, peers })
=======
    let (peers, node_id) = match retrieve_peers_and_nodeid(&event_tx).await {
        Ok(infos) => infos,
        Err(err) => {
            return Ok(warp::reply::with_status(
                warp::reply::json(&json!({
                    "message": format!("error retrieving peers : {:?}", err)
                })),
                warp::http::StatusCode::INTERNAL_SERVER_ERROR,
            )
            .into_response())
        }
    };
    let our_ip = network_cfg.routable_ip;
    Ok(warp::reply::json(&json!({
        "our_ip": our_ip,
        "peers": peers,
        "node_id": node_id,
    }))
    .into_response())
>>>>>>> 20f71701
}

/// Returns state info for a set of addresses
///
async fn get_addresses_info(
    addresses: HashSet<Address>,
    event_tx: mpsc::Sender<ApiEvent>,
) -> Result<HashMap<Address, AddressState>, ApiError> {
    massa_trace!("api.filters.get_addresses_info", { "addresses": addresses });
    let (response_tx, response_rx) = oneshot::channel();
    event_tx
        .send(ApiEvent::GetAddressesInfo {
            addresses,
            response_tx,
        })
        .await
        .map_err(|e| {
            ApiError::SendChannelError(format!(
                "Could not send api event get address info : {0}",
                e
            ))
        })?;

    let addrs_info = response_rx.await.map_err(|e| {
        ApiError::ReceiveChannelError(format!("Could not retrieve address info : {0}", e))
    })??;

    Ok(addrs_info)
}

/// Returns connected peers :
/// - ip address
/// - peer info (see PeerInfo struct in communication::network::PeerInfoDatabase)
///
async fn get_peers(
    event_tx: mpsc::Sender<ApiEvent>,
) -> Result<HashMap<IpAddr, PeerInfo>, ApiError> {
    massa_trace!("api.filters.get_peers", {});
<<<<<<< HEAD
    retrieve_peers(&event_tx).await
=======
    let peers = match retrieve_peers_and_nodeid(&event_tx).await {
        Ok((peers, _)) => peers,
        Err(err) => {
            return Ok(warp::reply::with_status(
                warp::reply::json(&json!({
                    "message": format!("error retrieving peers : {:?}", err)
                })),
                warp::http::StatusCode::INTERNAL_SERVER_ERROR,
            )
            .into_response())
        }
    };
    Ok(warp::reply::json(&peers).into_response())
>>>>>>> 20f71701
}

async fn get_operations_involving_address(
    event_tx: mpsc::Sender<ApiEvent>,
    address: Address,
) -> Result<HashMap<OperationId, OperationSearchResult>, ApiError> {
    massa_trace!("api.filters.get_operations_involving_address", {
        "address": address
    });
    let (response_tx, response_rx) = oneshot::channel();
    event_tx
        .send(ApiEvent::GetRecentOperations {
            address,
            response_tx,
        })
        .await
        .map_err(|e| {
            ApiError::SendChannelError(format!(
                "could not send api event get operation involving address : {0}",
                e
            ))
        })?;

    let res = response_rx.await.map_err(|e| {
        ApiError::ReceiveChannelError(format!(
            "could not retrieve operation involving address: {0}",
            e
        ))
    })?;

    Ok(res)
}

#[derive(Clone, Serialize)]
pub struct State {
    time: UTime,
    latest_slot: Option<Slot>,
    current_cycle: u64,
    our_ip: Option<IpAddr>,
    last_final: Vec<(BlockId, Slot, UTime)>,
    nb_cliques: usize,
    nb_peers: usize,
}

/// Returns a summary of the current state:
/// * time in UTime
/// * latest slot (optional)
/// * last final block
/// * number of cliques
/// * number of connected peers
///
async fn get_state(
    event_tx: mpsc::Sender<ApiEvent>,
    consensus_cfg: ConsensusConfig,
    network_cfg: NetworkConfig,
    clock_compensation: i64,
) -> Result<State, ApiError> {
    massa_trace!("api.filters.get_state", {});
    let cur_time = UTime::now(clock_compensation)?;

    let latest_slot_opt = get_latest_block_slot_at_timestamp(
        consensus_cfg.thread_count,
        consensus_cfg.t0,
        consensus_cfg.genesis_timestamp,
        cur_time,
    )?;

<<<<<<< HEAD
    let peers = retrieve_peers(&event_tx).await?;
=======
    let peers = match retrieve_peers_and_nodeid(&event_tx).await {
        Ok((peers, _)) => peers,
        Err(err) => {
            return Ok(warp::reply::with_status(
                warp::reply::json(&json!({
                    "message": format!("error retrieving peers : {:?}", err)
                })),
                warp::http::StatusCode::INTERNAL_SERVER_ERROR,
            )
            .into_response())
        }
    };
>>>>>>> 20f71701

    let connected_peers: HashSet<IpAddr> = peers
        .iter()
        .filter(|(_ip, peer_info)| {
            peer_info.active_out_connections > 0 || peer_info.active_in_connections > 0
        })
        .map(|(ip, _peer_info)| *ip)
        .collect();

    let graph = retrieve_graph_export(&event_tx).await?;

    let finals = graph
        .latest_final_blocks_periods
        .iter()
        .enumerate()
        .map(|(thread, (hash, period))| {
            Ok((
                *hash,
                Slot::new(*period, thread as u8),
                get_block_slot_timestamp(
                    consensus_cfg.thread_count,
                    consensus_cfg.t0,
                    consensus_cfg.genesis_timestamp,
                    Slot::new(*period, thread as u8),
                )?,
            ))
        })
        .collect::<Result<Vec<(BlockId, Slot, UTime)>, consensus::ConsensusError>>()?;

    Ok(State {
        time: cur_time,
        latest_slot: latest_slot_opt,
        current_cycle: latest_slot_opt
            .unwrap_or_else(|| Slot::new(0, 0))
            .get_cycle(consensus_cfg.periods_per_cycle),
        our_ip: network_cfg.routable_ip,
        last_final: finals,
        nb_cliques: graph.max_cliques.len(),
        nb_peers: connected_peers.len(),
    })
}

/// Returns a number of last stale blocks as a Vec<(Hash, Slot)> wrapped in a reply.
///
async fn get_last_stale(
    event_tx: mpsc::Sender<ApiEvent>,
    api_config: ApiConfig,
) -> Result<Vec<(BlockId, Slot)>, ApiError> {
    massa_trace!("api.filters.get_last_stale", {});
    let graph = retrieve_graph_export(&event_tx).await?;

    let discarded = graph.discarded_blocks;
    let mut discarded = discarded
        .map
        .iter()
        .filter(|(_hash, (reason, _header))| *reason == DiscardReason::Stale)
        .map(|(hash, (_reason, header))| (*hash, header.content.slot))
        .collect::<Vec<(BlockId, Slot)>>();
    if !discarded.is_empty() {
        let min = min(discarded.len(), api_config.max_return_invalid_blocks);
        discarded = discarded.drain(0..min).collect();
    }

    Ok(discarded)
}

/// Returns a number of last invalid blocks as a Vec<(Hash, Slot)> wrapped in a reply.
///
async fn get_last_invalid(
    event_tx: mpsc::Sender<ApiEvent>,
    api_cfg: ApiConfig,
) -> Result<Vec<(BlockId, Slot)>, ApiError> {
    massa_trace!("api.filters.get_last_invalid", {});

    let graph = retrieve_graph_export(&event_tx).await?;
    let discarded = graph.discarded_blocks;
    let mut discarded = discarded
        .map
        .iter()
        .filter(|(_hash, (reason, _header))| matches!(reason, DiscardReason::Invalid(_)))
        .map(|(hash, (_reason, header))| (*hash, header.content.slot))
        .collect::<Vec<(BlockId, Slot)>>();
    if !discarded.is_empty() {
        let min = min(discarded.len(), api_cfg.max_return_invalid_blocks);
        discarded = discarded.drain(0..min).collect();
    }

    Ok(discarded)
}

#[derive(Clone, Serialize)]
pub struct StakerInfo {
    staker_active_blocks: Vec<(BlockId, BlockHeader)>,
    staker_discarded_blocks: Vec<(BlockId, DiscardReason, BlockHeader)>,
    staker_next_draws: Vec<Slot>,
}

/// Returns
/// * a number of discarded blocks by the staker as a Vec<(&Hash, DiscardReason, BlockHeader)>
/// * a number of active blocks by the staker as a Vec<(&Hash, BlockHeader)>
/// * next slots that are for the staker as a Vec<Slot>
///
async fn get_staker_info(
    event_tx: mpsc::Sender<ApiEvent>,
    api_cfg: ApiConfig,
    consensus_cfg: ConsensusConfig,
    creator: Address,
    clock_compensation: i64,
) -> Result<StakerInfo, ApiError> {
    massa_trace!("api.filters.get_staker_info", {});
    let graph = retrieve_graph_export(&event_tx).await?;

    let blocks = graph
        .active_blocks
        .iter()
        .filter(|(_hash, block)| {
            Address::from_public_key(&block.block.content.creator).unwrap() == creator
        })
        .map(|(hash, block)| (*hash, block.block.clone()))
        .collect::<Vec<(BlockId, BlockHeader)>>();

    let discarded = graph
        .discarded_blocks
        .map
        .iter()
        .filter(|(_hash, (_reason, header))| {
            Address::from_public_key(&header.content.creator).unwrap() == creator
        })
        .map(|(hash, (reason, header))| (*hash, reason.clone(), header.clone()))
        .collect::<Vec<(BlockId, DiscardReason, BlockHeader)>>();
    let cur_time = UTime::now(clock_compensation)?;

    let start_slot = consensus::get_latest_block_slot_at_timestamp(
        consensus_cfg.thread_count,
        consensus_cfg.t0,
        consensus_cfg.genesis_timestamp,
        cur_time,
    )?
    .unwrap_or_else(|| Slot::new(0, 0));
    let end_slot = Slot::new(
        start_slot
            .period
            .saturating_add(api_cfg.selection_return_periods),
        start_slot.thread,
    );

    let next_slots_by_creator: Vec<Slot> = retrieve_selection_draw(start_slot, end_slot, &event_tx)
        .await?
        .into_iter()
        .filter_map(|(slt, sel)| {
            if sel == creator {
                return Some(slt);
            }
            None
        })
        .collect();

    Ok(StakerInfo {
        staker_active_blocks: blocks,
        staker_discarded_blocks: discarded,
        staker_next_draws: next_slots_by_creator,
    })
}

async fn get_next_draws(
    event_tx: mpsc::Sender<ApiEvent>,
    api_cfg: ApiConfig,
    consensus_cfg: ConsensusConfig,
    addresses: HashSet<Address>,
    clock_compensation: i64,
) -> Result<Vec<(Address, Slot)>, ApiError> {
    let cur_time = UTime::now(clock_compensation)?;

    let start_slot = consensus::get_latest_block_slot_at_timestamp(
        consensus_cfg.thread_count,
        consensus_cfg.t0,
        consensus_cfg.genesis_timestamp,
        cur_time,
    )?
    .unwrap_or_else(|| Slot::new(0, 0));
    let end_slot = Slot::new(
        start_slot
            .period
            .saturating_add(api_cfg.selection_return_periods),
        start_slot.thread,
    );

    let next_slots: Vec<(Address, Slot)> = retrieve_selection_draw(start_slot, end_slot, &event_tx)
        .await?
        .into_iter()
        .filter_map(|(slt, sel)| {
            if addresses.contains(&sel) {
                return Some((sel, slt));
            }
            None
        })
        .collect();

    Ok(next_slots)
}

async fn retrieve_stats(event_tx: &mpsc::Sender<ApiEvent>) -> Result<ConsensusStats, ApiError> {
    massa_trace!("api.filters.retrieve_stats", {});
    let (response_tx, response_rx) = oneshot::channel();
    event_tx
        .send(ApiEvent::GetStats(response_tx))
        .await
        .map_err(|e| {
            ApiError::SendChannelError(format!("Could not send api event get stats: {0}", e))
        })?;
    response_rx
        .await
        .map_err(|e| ApiError::ReceiveChannelError(format!("Could not retrieve stats: {0}", e)))
}

async fn get_stats(event_tx: mpsc::Sender<ApiEvent>) -> Result<impl warp::Reply, warp::Rejection> {
    massa_trace!("api.filters.get_stats", {});
    let stats = match retrieve_stats(&event_tx).await {
        Err(err) => {
            return Ok(warp::reply::with_status(
                warp::reply::json(&json!({
                    "message": format!("error retrieving stats: {:?}", err)
                })),
                warp::http::StatusCode::INTERNAL_SERVER_ERROR,
            )
            .into_response())
        }
        Ok(stats) => stats,
    };
    Ok(warp::reply::json(&json!(stats)).into_response())
}

async fn retrieve_staking_addresses(
    event_tx: &mpsc::Sender<ApiEvent>,
) -> Result<HashSet<Address>, ApiError> {
    massa_trace!("api.filters.retrieve_staking_addresses", {});
    let (response_tx, response_rx) = oneshot::channel();
    event_tx
        .send(ApiEvent::GetStakingAddresses(response_tx))
        .await
        .map_err(|e| {
            ApiError::SendChannelError(format!(
                "Could not send api event get_staking_addresses: {0}",
                e
            ))
        })?;
    response_rx
        .await
        .map_err(|e| ApiError::ReceiveChannelError(format!("Could not retrieve stats: {0}", e)))
}

async fn get_staking_addresses(
    event_tx: mpsc::Sender<ApiEvent>,
) -> Result<impl warp::Reply, warp::Rejection> {
    massa_trace!("api.filters.get_staking_addresses", {});
    let addresses = match retrieve_staking_addresses(&event_tx).await {
        Err(err) => {
            return Ok(warp::reply::with_status(
                warp::reply::json(&json!({
                    "message": format!("error retrieving staking_addresses: {:?}", err)
                })),
                warp::http::StatusCode::INTERNAL_SERVER_ERROR,
            )
            .into_response())
        }
        Ok(addresses) => addresses,
    };
    Ok(warp::reply::json(&json!(addresses)).into_response())
}

async fn retrieve_active_stakers(
    event_tx: &mpsc::Sender<ApiEvent>,
) -> Result<Option<HashMap<Address, u64>>, ApiError> {
    massa_trace!("api.filters.retrieve_active_stakers", {});
    let (response_tx, response_rx) = oneshot::channel();
    event_tx
        .send(ApiEvent::GetActiveStakers(response_tx))
        .await
        .map_err(|e| {
            ApiError::SendChannelError(format!(
                "Could not send api event get active stakers: {0}",
                e
            ))
        })?;
    response_rx.await.map_err(|e| {
        ApiError::ReceiveChannelError(format!("Could not retrieve active stakers: {0}", e))
    })
}

async fn get_active_stakers(
    event_tx: mpsc::Sender<ApiEvent>,
) -> Result<impl warp::Reply, warp::Rejection> {
    massa_trace!("api.filters.get_active_stakers", {});
    let stats = match retrieve_active_stakers(&event_tx).await {
        Err(err) => {
            return Ok(warp::reply::with_status(
                warp::reply::json(&json!({
                    "message": format!("error retrieving active stakers: {:?}", err)
                })),
                warp::http::StatusCode::INTERNAL_SERVER_ERROR,
            )
            .into_response())
        }
        Ok(None) => {
            return Ok(warp::reply::with_status(
                warp::reply::json(&json!({
                    "message": "active staking cycle not available/complete"
                })),
                warp::http::StatusCode::NOT_FOUND,
            )
            .into_response())
        }
        Ok(Some(stats)) => stats,
    };
    Ok(warp::reply::json(&json!(stats)).into_response())
}<|MERGE_RESOLUTION|>--- conflicted
+++ resolved
@@ -13,12 +13,8 @@
     get_block_slot_timestamp, get_latest_block_slot_at_timestamp, AddressState, BlockGraphExport,
     ConsensusConfig, ConsensusError, DiscardReason,
 };
-<<<<<<< HEAD
 use consensus::{time_range_to_slot_range, ConsensusStats};
-use crypto::signature::PrivateKey;
-=======
 use crypto::signature::{PrivateKey, PublicKey, Signature};
->>>>>>> 20f71701
 use logging::massa_trace;
 use models::Address;
 use models::ModelsError;
@@ -1026,6 +1022,7 @@
 struct NetworkInfo {
     our_ip: Option<IpAddr>,
     peers: HashMap<IpAddr, PeerInfo>,
+    node_id: NodeId,
 }
 
 /// Returns network information:
@@ -1039,31 +1036,13 @@
     event_tx: mpsc::Sender<ApiEvent>,
 ) -> Result<NetworkInfo, ApiError> {
     massa_trace!("api.filters.get_network_info", {});
-<<<<<<< HEAD
-    let peers = retrieve_peers(&event_tx).await?;
+    let (peers, node_id) = retrieve_peers_and_nodeid(&event_tx).await?;
     let our_ip = network_cfg.routable_ip;
-    Ok(NetworkInfo { our_ip, peers })
-=======
-    let (peers, node_id) = match retrieve_peers_and_nodeid(&event_tx).await {
-        Ok(infos) => infos,
-        Err(err) => {
-            return Ok(warp::reply::with_status(
-                warp::reply::json(&json!({
-                    "message": format!("error retrieving peers : {:?}", err)
-                })),
-                warp::http::StatusCode::INTERNAL_SERVER_ERROR,
-            )
-            .into_response())
-        }
-    };
-    let our_ip = network_cfg.routable_ip;
-    Ok(warp::reply::json(&json!({
-        "our_ip": our_ip,
-        "peers": peers,
-        "node_id": node_id,
-    }))
-    .into_response())
->>>>>>> 20f71701
+    Ok(NetworkInfo {
+        our_ip: our_ip,
+        peers: peers,
+        node_id: node_id,
+    })
 }
 
 /// Returns state info for a set of addresses
@@ -1102,23 +1081,8 @@
     event_tx: mpsc::Sender<ApiEvent>,
 ) -> Result<HashMap<IpAddr, PeerInfo>, ApiError> {
     massa_trace!("api.filters.get_peers", {});
-<<<<<<< HEAD
-    retrieve_peers(&event_tx).await
-=======
-    let peers = match retrieve_peers_and_nodeid(&event_tx).await {
-        Ok((peers, _)) => peers,
-        Err(err) => {
-            return Ok(warp::reply::with_status(
-                warp::reply::json(&json!({
-                    "message": format!("error retrieving peers : {:?}", err)
-                })),
-                warp::http::StatusCode::INTERNAL_SERVER_ERROR,
-            )
-            .into_response())
-        }
-    };
-    Ok(warp::reply::json(&peers).into_response())
->>>>>>> 20f71701
+    let (peers, _) = retrieve_peers_and_nodeid(&event_tx).await?;
+    Ok(peers)
 }
 
 async fn get_operations_involving_address(
@@ -1186,22 +1150,7 @@
         cur_time,
     )?;
 
-<<<<<<< HEAD
-    let peers = retrieve_peers(&event_tx).await?;
-=======
-    let peers = match retrieve_peers_and_nodeid(&event_tx).await {
-        Ok((peers, _)) => peers,
-        Err(err) => {
-            return Ok(warp::reply::with_status(
-                warp::reply::json(&json!({
-                    "message": format!("error retrieving peers : {:?}", err)
-                })),
-                warp::http::StatusCode::INTERNAL_SERVER_ERROR,
-            )
-            .into_response())
-        }
-    };
->>>>>>> 20f71701
+    let (peers, _) = retrieve_peers_and_nodeid(&event_tx).await?;
 
     let connected_peers: HashSet<IpAddr> = peers
         .iter()
