use crate::sce_ledger::{FinalLedger, SCELedger, SCELedgerChanges, SCELedgerStep};
use crate::BootstrapExecutionState;
<<<<<<< HEAD
use massa_hash::hash::Hash;
use massa_models::address::AddressHashSet;
=======
>>>>>>> 9c048da5
use massa_models::execution::ExecuteReadOnlyResponse;
use massa_models::output_event::{SCOutputEvent, SCOutputEventId};
/// Define types used while executing block bytecodes
use massa_models::{Address, Amount, Block, BlockId, Slot};
<<<<<<< HEAD
use std::collections::HashMap;
use std::sync::{Condvar, Mutex};
use std::{collections::VecDeque, sync::Arc};
use tokio::sync::oneshot;
/// Most recent item at the end
=======
use massa_sc_runtime::Bytecode;
use rand::SeedableRng;
use rand_xoshiro::Xoshiro256PlusPlus;
use std::sync::{Condvar, Mutex};
use std::{collections::VecDeque, sync::Arc};
use tokio::sync::oneshot;

/// history of active executed steps
>>>>>>> 9c048da5
pub(crate) type StepHistory = VecDeque<StepHistoryItem>;

/// A StepHistory item representing the consequences of a given execution step
#[derive(Debug, Clone)]
pub(crate) struct StepHistoryItem {
    // step slot
    pub slot: Slot,

    // optional block ID (or miss if None) at that slot
    pub opt_block_id: Option<BlockId>,

    // list of SCE ledger changes caused by this execution step
    pub ledger_changes: SCELedgerChanges,

    pub events: HashMap<Hash, SCOutputEvent>,
}

#[derive(Clone)]
/// Stateful context, providing a context during the execution of a module
pub(crate) struct ExecutionContext {
    /// final and active ledger at the current step
    pub ledger_step: SCELedgerStep,

    /// max gas for this execution
    pub max_gas: u64,

    /// coins transferred to the target address during a call, stacked
    pub coins_stack: Vec<Amount>,

    /// gas price of the execution
    pub gas_price: Amount,

    /// slot at which the execution happens
    pub slot: Slot,

    /// counter of newly created addresses so far during this execution
    pub created_addr_index: u64,
<<<<<<< HEAD
    pub created_event_index: u64,
=======

    /// block ID, if one is present at this slot
>>>>>>> 9c048da5
    pub opt_block_id: Option<BlockId>,

    /// block creator addr, if there is a block at this slot
    pub opt_block_creator_addr: Option<Address>,

    /// address call stack, most recent is at the back
    pub call_stack: VecDeque<Address>,

    /// list of addresses created so far during excution, stacked
    pub owned_addresses_stack: Vec<Vec<Address>>,

    /// True if it's a read-only context
    pub read_only: bool,
<<<<<<< HEAD
    pub events: HashMap<Hash, SCOutputEvent>,
=======

    /// Unsafe RNG state
    pub unsafe_rng: Xoshiro256PlusPlus,
>>>>>>> 9c048da5
}

/// an active execution step target slot and block
#[derive(Clone)]
pub(crate) struct ExecutionStep {
    /// slot at which the execution step will happen
    pub slot: Slot,

    /// Some(BlockID, block), if a block is present at this slot, otherwise None
    pub block: Option<(BlockId, Block)>,
}

impl ExecutionContext {
    pub fn new(ledger: SCELedger, ledger_at_slot: Slot) -> Self {
        let final_ledger_slot = FinalLedger {
            ledger,
            slot: ledger_at_slot,
        };
        ExecutionContext {
            ledger_step: SCELedgerStep {
                final_ledger_slot,
                cumulative_history_changes: Default::default(),
                caused_changes: Default::default(),
            },
            max_gas: Default::default(),
            coins_stack: Default::default(),
            gas_price: Default::default(),
            slot: Slot::new(0, 0),
            opt_block_id: Default::default(),
            opt_block_creator_addr: Default::default(),
            call_stack: Default::default(),
            owned_addresses_stack: Default::default(),
            created_addr_index: Default::default(),
            read_only: Default::default(),
<<<<<<< HEAD
            created_event_index: Default::default(),
            events: Default::default(),
=======
            unsafe_rng: Xoshiro256PlusPlus::from_seed([0u8; 32]),
>>>>>>> 9c048da5
        }
    }
}

impl From<StepHistory> for SCELedgerChanges {
    fn from(step: StepHistory) -> Self {
        let mut ret = SCELedgerChanges::default();
        step.iter()
            .for_each(|StepHistoryItem { ledger_changes, .. }| {
                ret.apply_changes(ledger_changes);
            });
        ret
    }
}

// Thread vm types:

/// execution request
pub(crate) enum ExecutionRequest {
    /// Runs a final step
    RunFinalStep(ExecutionStep),
    /// Runs an active step
    #[allow(dead_code)] // TODO DISABLED TEMPORARILY #2101
    RunActiveStep(ExecutionStep),
    /// Resets the VM to its final state
    /// Run code in read-only mode
    RunReadOnly {
        /// The slot at which the execution will occur.
        slot: Slot,
        /// Maximum gas spend in execution.
        max_gas: u64,
        /// The simulated price of gas for the read-only execution.
        simulated_gas_price: Amount,
        /// The code to execute.
        bytecode: Vec<u8>,
        /// The channel used to send the result of execution.
        result_sender: oneshot::Sender<ExecuteReadOnlyResponse>,
        /// The address, or a default random one if none is provided,
        /// which will simulate the sender of the operation.
        address: Option<Address>,
    },
    /// Reset to latest final state
    ResetToFinalState,
    /// Get bootstrap state
    GetBootstrapState {
        response_tx: oneshot::Sender<BootstrapExecutionState>,
    },
    /// Shutdown state, set by the worker to signal shutdown to the VM thread.
    Shutdown,
}

pub(crate) type ExecutionQueue = Arc<(Mutex<VecDeque<ExecutionRequest>>, Condvar)>;

/// Wrapping structure for an ExecutionSC and a sender
pub struct ExecutionData {
    /// Sender address
    pub sender_address: Address,
    /// Smart contract bytecode.
    pub bytecode: Bytecode,
    /// The maximum amount of gas that the execution of the contract is allowed to cost.
    pub max_gas: u64,
    /// Extra coins that are spent by consensus and are available in the execution context of the contract.
    pub coins: Amount,
    /// The price per unit of gas that the caller is willing to pay for the execution.
    pub gas_price: Amount,
}

impl TryFrom<&massa_models::Operation> for ExecutionData {
    type Error = anyhow::Error;

    fn try_from(operation: &massa_models::Operation) -> anyhow::Result<Self> {
        match &operation.content.op {
            massa_models::OperationType::ExecuteSC {
                data,
                max_gas,
                gas_price,
                coins,
            } => Ok(ExecutionData {
                bytecode: data.to_owned(),
                sender_address: Address::from_public_key(&operation.content.sender_public_key),
                max_gas: *max_gas,
                gas_price: *gas_price,
                coins: *coins,
            }),
            _ => anyhow::bail!("Conversion require an `OperationType::ExecuteSC`"),
        }
    }
}<|MERGE_RESOLUTION|>--- conflicted
+++ resolved
@@ -1,21 +1,11 @@
 use crate::sce_ledger::{FinalLedger, SCELedger, SCELedgerChanges, SCELedgerStep};
 use crate::BootstrapExecutionState;
-<<<<<<< HEAD
 use massa_hash::hash::Hash;
-use massa_models::address::AddressHashSet;
-=======
->>>>>>> 9c048da5
 use massa_models::execution::ExecuteReadOnlyResponse;
 use massa_models::output_event::{SCOutputEvent, SCOutputEventId};
+use massa_models::prehash::Map;
 /// Define types used while executing block bytecodes
 use massa_models::{Address, Amount, Block, BlockId, Slot};
-<<<<<<< HEAD
-use std::collections::HashMap;
-use std::sync::{Condvar, Mutex};
-use std::{collections::VecDeque, sync::Arc};
-use tokio::sync::oneshot;
-/// Most recent item at the end
-=======
 use massa_sc_runtime::Bytecode;
 use rand::SeedableRng;
 use rand_xoshiro::Xoshiro256PlusPlus;
@@ -24,7 +14,6 @@
 use tokio::sync::oneshot;
 
 /// history of active executed steps
->>>>>>> 9c048da5
 pub(crate) type StepHistory = VecDeque<StepHistoryItem>;
 
 /// A StepHistory item representing the consequences of a given execution step
@@ -39,7 +28,7 @@
     // list of SCE ledger changes caused by this execution step
     pub ledger_changes: SCELedgerChanges,
 
-    pub events: HashMap<Hash, SCOutputEvent>,
+    pub events: Map<Hash, SCOutputEvent>, // todo event store
 }
 
 #[derive(Clone)]
@@ -62,12 +51,11 @@
 
     /// counter of newly created addresses so far during this execution
     pub created_addr_index: u64,
-<<<<<<< HEAD
+
+    /// counter of newly created events so far during this execution
     pub created_event_index: u64,
-=======
 
     /// block ID, if one is present at this slot
->>>>>>> 9c048da5
     pub opt_block_id: Option<BlockId>,
 
     /// block creator addr, if there is a block at this slot
@@ -81,13 +69,12 @@
 
     /// True if it's a read-only context
     pub read_only: bool,
-<<<<<<< HEAD
-    pub events: HashMap<Hash, SCOutputEvent>,
-=======
+
+    /// geerated events during this execution, with multiple indexes
+    pub events: Map<Hash, SCOutputEvent>, // todo event store
 
     /// Unsafe RNG state
     pub unsafe_rng: Xoshiro256PlusPlus,
->>>>>>> 9c048da5
 }
 
 /// an active execution step target slot and block
@@ -122,12 +109,9 @@
             owned_addresses_stack: Default::default(),
             created_addr_index: Default::default(),
             read_only: Default::default(),
-<<<<<<< HEAD
             created_event_index: Default::default(),
             events: Default::default(),
-=======
             unsafe_rng: Xoshiro256PlusPlus::from_seed([0u8; 32]),
->>>>>>> 9c048da5
         }
     }
 }
